--- conflicted
+++ resolved
@@ -19,7 +19,6 @@
     // Lazy load images
     $('.lazy').addClass('loaded');
 
-<<<<<<< HEAD
     // Image links with custom highlighting
     +function() {
         set_highlight = function() {
@@ -36,7 +35,7 @@
         $('.highlight-custom').focus(set_highlight);
         $('.highlight-custom').blur( del_highlight);
     }();
-=======
+
     // Profile picture magnifier
     if (typeof $().magnificPopup !== "undefined") {
         $('.owner-avatar img').magnificPopup({
@@ -74,7 +73,6 @@
             }
         });
     } // end magnifier setup
->>>>>>> ed334ae0
 
     // Host preferences popover setup
     if ($('#status-anchors_notification')[0]) {
